"""Unit tests for ``r3.Repository``."""

import filecmp
import os
import stat
from datetime import datetime
from pathlib import Path
from typing import Union

import pytest
import yaml
from executor import execute
from pytest_mock.plugin import MockerFixture

from r3.job import (
    FindAllDependency,
    FindLatestDependency,
    GitDependency,
    Job,
    JobDependency,
    QueryAllDependency,
    QueryDependency,
)
from r3.repository import Repository

DATA_PATH = Path(__file__).parent / "data"


class ExampleGitRepository:
    def __init__(self, path: Union[str, Path]) -> None:
        self.path = Path(path)
        execute(f"git init --initial-branch=main {self.path}")
        with open(self.path / "test.txt", "w") as file:
            file.write("original content")
        execute("git add test.txt", directory=self.path)
        execute("git commit -m 'Initial commit'", directory=self.path)

    def head_commit(self) -> str:
        return execute("git rev-parse HEAD", directory=self.path, capture=True).strip()

    def update(self) -> None:
        execute("git switch main", directory=self.path)
        with open(self.path / "test.txt", "w") as file:
            file.write("updated content")
        execute("git add test.txt", directory=self.path)
        execute("git commit -m 'Update'", directory=self.path)

    def update_branch(self) -> None:
        execute("git checkout -b branch", directory=self.path)
        with open(self.path / "test.txt", "w") as file:
            file.write("branch content")
        execute("git add test.txt", directory=self.path)
        execute("git commit -m 'Branch commit'", directory=self.path)

    def force_update(self) -> None:
        with open(self.path / "test.txt", "w") as file:
            file.write("forced content")
        execute("git add test.txt", directory=self.path)
        execute("git commit --amend -m 'Force update'", directory=self.path)
    
    def add_tag(self, tag: str) -> None:
        execute(f"git tag {tag} -m 'Test tag'", directory=self.path)


@pytest.fixture
def repository(tmp_path: Path) -> Repository:
    return Repository.init(tmp_path / "repository")


def get_dummy_job(name: str) -> Job:
    path = DATA_PATH / "jobs" / name
    return Job(path)


def test_init_fails_if_path_exists(tmp_path: Path) -> None:
    path = tmp_path / "repository"
    path.mkdir()

    with pytest.raises(FileExistsError):
        Repository.init(path)


def test_init_calls_storage_init(tmp_path: Path, mocker: MockerFixture) -> None:
    storage_init = mocker.patch("r3.storage.Storage.init")
    mocker.patch("r3.index.Index.rebuild")

    path = str(tmp_path / "repository")
    Repository.init(path)

    storage_init.assert_called_once_with(Path(path))


def test_init_creates_config_file_with_version(tmp_path: Path) -> None:
    path = tmp_path / "repository"
    Repository.init(path)

    assert (path / "r3.yaml").exists()

    with open(path / "r3.yaml", "r") as config_file:
        config = yaml.safe_load(config_file)

    assert "version" in config


def test_repository_jobs_calls_find(
    tmp_path: Path, mocker: MockerFixture,
) -> None:
    path = tmp_path / "repository"
    repository = Repository.init(path)

    repository_find = mocker.patch("r3.repository.Repository.find")
    list(repository.jobs())

    repository_find.assert_called_once_with({}, latest=False)


def test_repository_contains_job_calls_storage_contains(
        tmp_path: Path, mocker: MockerFixture
) -> None:
    storage_contains = mocker.patch("r3.storage.Storage.__contains__")

    path = tmp_path / "repository"
    repository = Repository.init(path)
    job = get_dummy_job("base")
    job in repository  # noqa: B015

    storage_contains.assert_called_once_with(job)


def test_repository_contains_job_dependency(tmp_path: Path) -> None:
    repository = Repository.init(tmp_path  / "repository")

    dependency = JobDependency("destination", "123abc")
    assert dependency not in repository

    job = get_dummy_job("base")
    job = repository.commit(job)
    assert job.id is not None

    dependency = JobDependency("destination", job.id)
    assert dependency in repository

    dependency = JobDependency("destination.py", job.id, "run.py")
    assert dependency in repository

    dependency = JobDependency("destination.py", job.id, "does_not_exist.py")
    assert dependency not in repository


def test_repository_contains_git_dependency_clones_repository(
    tmp_path: Path, mocker: MockerFixture,
) -> None:
    # If the repository specified by a GitDependency does not exist locally yet, the
    # __contains__ method should clone the repository before checking whether the
    # commit exists.
    origin_url = "git@github.com:mtangemann/origin.git"
    origin = ExampleGitRepository(tmp_path / "origin")
    repository = Repository.init(tmp_path / "r3")
    dependency = GitDependency(
        repository=origin_url,
        commit=origin.head_commit(),
        destination="destination",
    )

    git_clone_called = False

    def patched_execute(command, **kwargs):
        command = command.replace(origin_url, str(origin.path))
        nonlocal git_clone_called
        if command.startswith("git clone"):
            git_clone_called = True
        return execute(command, **kwargs)

    mocker.patch("r3.repository.execute", new=patched_execute)

    assert dependency in repository
    assert git_clone_called

    git_clone_called = False
    assert dependency in repository
    assert not git_clone_called


def test_repository_contains_git_dependency_fetches_all_branches(
    tmp_path: Path, mocker: MockerFixture,
) -> None:
    # If the commit specified by a GitDependency does not exists locally yet, the
    # __contains__ method should fetch all branches before checking whether the commit
    # exists.
    origin_url = "git@github.com:mtangemann/origin.git"
    origin = ExampleGitRepository(tmp_path / "origin")
    repository = Repository.init(tmp_path / "r3")
    dependency = GitDependency(
        repository=origin_url,
        commit=origin.head_commit(),
        destination="destination",
    )

    git_fetch_called = False

    def patched_execute(command, **kwargs):
        command = command.replace(origin_url, str(origin.path))
        nonlocal git_fetch_called
        if command.startswith("git fetch"):
            git_fetch_called = True
        return execute(command, **kwargs)

    mocker.patch("r3.repository.execute", new=patched_execute)

    assert dependency in repository
    assert not git_fetch_called

    origin.update()
    dependency.commit = origin.head_commit()

    assert dependency in repository
    assert git_fetch_called
    git_fetch_called = False

    origin.update_branch()
    dependency.commit = origin.head_commit()
    assert dependency in repository
    assert git_fetch_called
    git_fetch_called = False

    dependency.commit = "does-not-exist"
    assert dependency not in repository
    assert git_fetch_called


def test_repository_contains_git_dependency_fails_if_commit_does_not_exist(
    tmp_path: Path, mocker: MockerFixture,
) -> None:
    origin_url = "git@github.com:mtangemann/origin.git"
    origin = ExampleGitRepository(tmp_path / "origin")
    repository = Repository.init(tmp_path / "r3")
    dependency = GitDependency(
        repository=origin_url,
        commit="does-not-exist",
        destination="destination",
    )

    def patched_execute(command, **kwargs):
        command = command.replace(origin_url, str(origin.path))
        return execute(command, **kwargs)

    mocker.patch("r3.repository.execute", new=patched_execute)

    assert dependency not in repository


def test_repository_contains_git_dependency_checks_whether_source_exists(
    tmp_path: Path, mocker: MockerFixture,
) -> None:
    origin_url = "git@github.com:mtangemann/origin.git"
    origin = ExampleGitRepository(tmp_path / "origin")
    repository = Repository.init(tmp_path / "r3")
    dependency = GitDependency(
        repository=origin_url,
        commit=origin.head_commit(),
        source="test.txt",
        destination="destination.txt",
    )

    def patched_execute(command, **kwargs):
        command = command.replace(origin_url, str(origin.path))
        return execute(command, **kwargs)

    mocker.patch("r3.repository.execute", new=patched_execute)

    assert dependency in repository

    dependency.source = Path("does-not-exist.txt")
    assert dependency not in repository


def test_repository_contains_query_dependency(tmp_path: Path) -> None:
    repository = Repository.init(tmp_path / "repository")

    dependency = QueryDependency("destination", "#test")
    assert dependency not in repository

    job = get_dummy_job("base")
    job.metadata["tags"] = ["test"]
    job = repository.commit(job)

    assert dependency in repository

    dependency = QueryDependency("destination", "#test #does-not-exist")
    assert dependency not in repository

    dependency = QueryDependency("destination.py", "#test", "run.py")
    assert dependency in repository

    dependency = QueryDependency("destination.py", "#test", "does_not_exist.py")
    assert dependency not in repository


def test_repository_contains_query_all_dependency(tmp_path: Path) -> None:
    repository = Repository.init(tmp_path / "repository")

    dependency = QueryAllDependency("destination", "#test")
    assert dependency not in repository

    job = get_dummy_job("base")
    job.metadata["tags"] = ["test"]
    job = repository.commit(job)

    assert dependency in repository


def test_commit_creates_job_folder(repository: Repository) -> None:
    job_paths = list((repository.path / "jobs").iterdir())
    assert len(job_paths) == 0

    job = get_dummy_job("base")
    repository.commit(job)

    job_paths = list((repository.path / "jobs").iterdir())
    assert len(job_paths) == 1
    assert job_paths[0].is_dir()


def test_commit_returns_the_updated_job(repository: Repository) -> None:
    """Unit test for ``r3.Repository.commit``.

    ``r3.Repository.commit`` should return the ``r3.Job`` instance within the
    repository.
    """
    job = get_dummy_job("base")
    assert job.id is None
    assert not str(job.path).startswith(str(repository.path))

    job = repository.commit(job)
    assert job.id is not None
    assert str(job.path).startswith(str(repository.path))


def test_commit_sets_timestamp(repository: Repository) -> None:
    before = datetime.now()

    job = get_dummy_job("base")
    job = repository.commit(job)

    assert job.timestamp is not None
    assert isinstance(job.timestamp, datetime)
    assert job.timestamp >= before
    assert job.timestamp <= datetime.now()


def test_commit_copies_files_write_protected(repository: Repository) -> None:
    """Unit test for ``r3.Repository.commit``.

    When adding a job to a repository, all files should be copied to the repository. The
    files in the repository should be write protected.
    """
    original_job = get_dummy_job("base")
    assert original_job.path is not None

    added_job = repository.commit(original_job)

    assert added_job.path is not None
    assert (added_job.path / "run.py").is_file()
    assert filecmp.cmp(
        added_job.path / "run.py", original_job.path / "run.py", shallow=False
    )

    mode = stat.S_IMODE(os.lstat(added_job.path / "run.py").st_mode)
    assert mode & stat.S_IWOTH == 0
    assert mode & stat.S_IWGRP == 0
    assert mode & stat.S_IWUSR == 0


def test_commit_copies_nested_files(repository: Repository) -> None:
    """Unit test for ``r3.Repository.add``."""
    original_job = get_dummy_job("nested")
    assert original_job.path is not None

    added_job = repository.commit(original_job)

    assert added_job.path is not None
    assert (added_job.path / "code" / "run.py").is_file()
    assert filecmp.cmp(
        added_job.path / "code" / "run.py",
        original_job.path / "code" / "run.py",
        shallow=False,
    )


def test_commit_adds_git_tags_to_prevent_garbage_collection(
    tmp_path: Path, mocker: MockerFixture,
) -> None:
    origin_url = "git@github.com:mtangemann/origin.git"
    origin = ExampleGitRepository(tmp_path / "origin")
    origin.update()

    repository = Repository.init(tmp_path / "r3")

    dependency = GitDependency(
        repository=origin_url,
        commit=origin.head_commit(),
        destination="destination",
    )

    job_path = tmp_path / "job"
    job_path.mkdir()
    with open(job_path / "r3.yaml", "w") as file:
        yaml.dump({"dependencies": [dependency.to_config()]}, file)
    with open(job_path / "run.py", "w") as file:
        file.write("print('Hello, world!')")
    job = Job(job_path)

    def patched_execute(command, **kwargs):
        command = command.replace(origin_url, str(origin.path))
        return execute(command, **kwargs)

    mocker.patch("r3.repository.execute", new=patched_execute)

    job = repository.commit(job)

    clone_path = repository.path / dependency.repository_path
    tags = execute("git tag", directory=clone_path, capture=True)
    assert f"r3/{job.id}" in tags.splitlines()
    ref = execute(f"git rev-parse r3/{job.id}", directory=clone_path, capture=True)
    assert ref.strip() == dependency.commit

    origin.force_update()

    updated_dependency = GitDependency(
        repository=origin_url,
        commit=origin.head_commit(),
        destination="destination",
    )
    assert updated_dependency in repository

    execute("git gc --prune=now", directory=clone_path)

    assert updated_dependency in repository
    assert dependency in repository


def test_repository_remove_fails_if_other_jobs_depend_on_job(
    repository: Repository
) -> None:
    base_job = get_dummy_job("base")

    job = repository.commit(base_job)
    assert job.id is not None

    dependency = JobDependency("destination", job.id)
    base_job._dependencies = [dependency]
    base_job._config["dependencies"] = [dependency.to_config()]
    dependent_job = repository.commit(base_job)

    with pytest.raises(ValueError):
        repository.remove(job)

    repository.remove(dependent_job)
    repository.remove(job)


def test_find_dependents_requires_job_id(repository: Repository) -> None:
    job = get_dummy_job("base")
    job = repository.commit(job)

    repository.find_dependents(job)

    job.id = None
    with pytest.raises(ValueError):
        repository.find_dependents(job)


def test_find_dependents(repository: Repository) -> None:
    job1 = get_dummy_job("base")
    job1 = repository.commit(job1)
    assert job1.id is not None

    job2 = get_dummy_job("base")
    dependency = JobDependency("destination1", job1.id)
    job2._dependencies = [dependency]
    job2._config["dependencies"] = [dependency.to_config()]
    job2 = repository.commit(job2)
    assert job2.id is not None

    job3 = get_dummy_job("base")
    dependency = JobDependency("destination2", job1.id)
    job3._dependencies = [dependency]
    job3._config["dependencies"] = [dependency.to_config()]
    job3 = repository.commit(job3)
    assert job3.id is not None

    job4 = get_dummy_job("base")
    dependency = JobDependency("destination3", job2.id)
    job4._dependencies = [dependency]
    job4._config["dependencies"] = [dependency.to_config()]
    dependency = JobDependency("destination4", job3.id)
    job4._dependencies.append(dependency)
    job4._config["dependencies"].append(dependency.to_config())
    job4 = repository.commit(job4)

    dependents = repository.find_dependents(job4)
    assert len(dependents) == 0

    dependents = repository.find_dependents(job3)
    assert len(dependents) == 1
    assert {dependent.id for dependent in dependents} == {job4.id}

    dependents = repository.find_dependents(job2)
    assert len(dependents) == 1
    assert {dependent.id for dependent in dependents} == {job4.id}

    dependents = repository.find_dependents(job1)
    assert len(dependents) == 2
    assert {dependent.id for dependent in dependents} == {job2.id, job3.id}

    dependents = repository.find_dependents(job1, recursive=True)
    assert len(dependents) == 3
    assert {dependent.id for dependent in dependents} == {job2.id, job3.id, job4.id}


def test_resolve_query_dependency(repository: Repository) -> None:
    job = get_dummy_job("base")
    job.metadata["tags"] = ["test"]
    job = repository.commit(job)

    dependency = QueryDependency("destination", "#test")
    resolved_dependency = repository.resolve(dependency)
    assert isinstance(resolved_dependency, JobDependency)
    assert resolved_dependency.job == job.id

    with pytest.raises(ValueError):
        repository.resolve(QueryDependency("destination", "#does-not-exist"))


def test_resolve_find_latest_dependency(repository: Repository) -> None:
    job = get_dummy_job("base")
    job.metadata["tags"] = ["test"]
    job.metadata["image_size"] = 28
    committed_job_1 = repository.commit(job)

    dependency = FindLatestDependency("destination", {"tags": "test"})
    resolved_dependency = repository.resolve(dependency)
    assert isinstance(resolved_dependency, JobDependency)
    assert resolved_dependency.job == committed_job_1.id
    assert resolved_dependency.source == dependency.source

    job.metadata["tags"] = ["test", "test-again"]
    job.metadata["image_size"] = 32
    committed_job_2 = repository.commit(job)

    resolved_dependency = repository.resolve(dependency)
    assert isinstance(resolved_dependency, JobDependency)
    assert resolved_dependency.job == committed_job_2.id
    assert resolved_dependency.source == dependency.source

    dependency = FindLatestDependency(
        "destination",
        {"image_size": {"$lt": 30}},
        source="output",
    )
    resolved_dependency = repository.resolve(dependency)
    assert isinstance(resolved_dependency, JobDependency)
    assert resolved_dependency.job == committed_job_1.id
    assert resolved_dependency.source == dependency.source


def test_resolve_find_latest_dependency_preserves_source(
    repository: Repository
) -> None:
    """Regression test."""
    job = get_dummy_job("base")
    job.metadata["tags"] = ["test"]
    repository.commit(job)

    dependency = FindLatestDependency("destination", {"tags": "test"}, source="output")
    resolved_dependency = repository.resolve(dependency)
    assert isinstance(resolved_dependency, JobDependency)
    assert resolved_dependency.source == dependency.source


def test_resolve_find_all_dependency(repository: Repository) -> None:
    job = get_dummy_job("base")
    job.metadata["tags"] = ["test"]
    job.metadata["image_size"] = 28
    committed_job_1 = repository.commit(job)

    dependency = FindAllDependency("destination", {"tags": "test"})
    resolved_dependency = repository.resolve(dependency)
    assert isinstance(resolved_dependency, list)
    assert len(resolved_dependency) == 1
    assert isinstance(resolved_dependency[0], JobDependency)
    assert resolved_dependency[0].job == committed_job_1.id

    job.metadata["tags"] = ["test", "test-again"]
    job.metadata["image_size"] = 32
    committed_job_2 = repository.commit(job)

    resolved_dependency = repository.resolve(dependency)
    assert isinstance(resolved_dependency, list)
    assert len(resolved_dependency) == 2
    assert all(
        isinstance(dependency, JobDependency) for dependency in resolved_dependency
    )
    assert set([dependency.job for dependency in resolved_dependency]) == {
        committed_job_1.id,
        committed_job_2.id,
    }

    dependency = FindAllDependency("destination", {"image_size": {"$lt": 30}})
    resolved_dependency = repository.resolve(dependency)
    assert isinstance(resolved_dependency, list)
    assert len(resolved_dependency) == 1
    assert isinstance(resolved_dependency[0], JobDependency)
    assert resolved_dependency[0].job == committed_job_1.id


def test_resolve_query_all_dependency(repository: Repository) -> None:
    job = get_dummy_job("base")
    job.metadata["tags"] = ["test"]
    commited_job_1 = repository.commit(job)

    dependency = QueryAllDependency("destination", "#test")
    resolved_dependency = repository.resolve(dependency)
    assert isinstance(resolved_dependency, list)
    assert len(resolved_dependency) == 1
    assert resolved_dependency[0].job == commited_job_1.id

    job.metadata["tags"] = ["test", "another"]
    committed_job_2 = repository.commit(job)

    resolved_dependency = repository.resolve(dependency)
    assert isinstance(resolved_dependency, list)
    assert len(resolved_dependency) == 2
    assert set([dependency.job for dependency in resolved_dependency]) == {
        commited_job_1.id,
        committed_job_2.id,
    }


def test_resolve_git_dependency_from_url(tmp_path: Path, mocker: MockerFixture) -> None:
    origin_url = "git@github.com:mtangemann/origin.git"
    origin = ExampleGitRepository(tmp_path / "origin")

    repository = Repository.init(tmp_path / "r3")

    dependency = GitDependency("destination", origin_url)

    def patched_execute(command, **kwargs):
        command = command.replace(origin_url, str(origin.path))
        return execute(command, **kwargs)

    mocker.patch("r3.repository.execute", new=patched_execute)

    resolved_dependency = repository.resolve(dependency)
    assert isinstance(resolved_dependency, GitDependency)
    assert resolved_dependency.is_resolved()
    assert resolved_dependency.commit == origin.head_commit()

    origin.update()

    resolved_dependency = repository.resolve(dependency)
    assert isinstance(resolved_dependency, GitDependency)
    assert resolved_dependency.is_resolved()
    assert resolved_dependency.commit == origin.head_commit()


def test_resolve_git_dependency_from_branch(
    tmp_path: Path, mocker: MockerFixture
) -> None:
    origin_url = "git@github.com:mtangemann/origin.git"
    origin = ExampleGitRepository(tmp_path / "origin")
    origin.update_branch()
    branch_commit = origin.head_commit()
    origin.update()
    main_commit = origin.head_commit()

    repository = Repository.init(tmp_path / "r3")

    def patched_execute(command, **kwargs):
        command = command.replace(origin_url, str(origin.path))
        return execute(command, **kwargs)

    mocker.patch("r3.repository.execute", new=patched_execute)

    dependency = GitDependency("destination", origin_url, branch="main")
    resolved_dependency = repository.resolve(dependency)
    assert isinstance(resolved_dependency, GitDependency)
    assert resolved_dependency.is_resolved()
    assert resolved_dependency.commit == main_commit

    dependency = GitDependency("destination", origin_url, branch="branch")
    resolved_dependency = repository.resolve(dependency)
    assert isinstance(resolved_dependency, GitDependency)
    assert resolved_dependency.is_resolved()
    assert resolved_dependency.commit == branch_commit

    dependency = GitDependency("destination", origin_url, branch="does-not-exist")
    with pytest.raises(ValueError):
        repository.resolve(dependency)


def test_resolve_git_dependency_from_tag(tmp_path: Path, mocker: MockerFixture) -> None:
    origin_url = "git@github.com:mtangemann/origin.git"
    origin = ExampleGitRepository(tmp_path / "origin")
    origin.add_tag("test")
    tag_commit = origin.head_commit()
    origin.update()

    repository = Repository.init(tmp_path / "r3")

    def patched_execute(command, **kwargs):
        command = command.replace(origin_url, str(origin.path))
        return execute(command, **kwargs)

    mocker.patch("r3.repository.execute", new=patched_execute)

    dependency = GitDependency("destination", origin_url, tag="test")
    resolved_dependency = repository.resolve(dependency)
    assert isinstance(resolved_dependency, GitDependency)
    assert resolved_dependency.is_resolved()
    assert resolved_dependency.commit == tag_commit

    dependency = GitDependency("destination", origin_url, tag="does-not-exist")
    with pytest.raises(ValueError):
        repository.resolve(dependency)


def test_resolve_job(repository: Repository) -> None:
    job = get_dummy_job("base")
    job.metadata["tags"] = ["test"]
    committed_job = repository.commit(job)

    dependency = QueryDependency("destination", "#test")
    job._dependencies = [dependency]
    job._config["dependencies"] = [dependency.to_config()]

    resolved_job = repository.resolve(job)
    assert isinstance(resolved_job, Job)
    assert all(dependency.is_resolved() for dependency in resolved_job.dependencies)
    assert isinstance(resolved_job.dependencies[0], JobDependency)
    assert resolved_job.dependencies[0].job == committed_job.id

def test_repository_get_job_by_id(repository: Repository) -> None:
    job = get_dummy_job("base")
    job = repository.commit(job)
<<<<<<< HEAD
    assert job.id is not None
=======
>>>>>>> 158a96b1
    
    retrieved_job = repository.get_job_by_id(job.id)
    retrieved_job_syntax_sugar = repository[job.id]

    assert retrieved_job.id == retrieved_job_syntax_sugar.id == job.id

    with pytest.raises(KeyError):
        repository.get_job_by_id("invalid-job-id")
    with pytest.raises(KeyError):
        repository["invalid-job-id"]<|MERGE_RESOLUTION|>--- conflicted
+++ resolved
@@ -743,10 +743,7 @@
 def test_repository_get_job_by_id(repository: Repository) -> None:
     job = get_dummy_job("base")
     job = repository.commit(job)
-<<<<<<< HEAD
     assert job.id is not None
-=======
->>>>>>> 158a96b1
     
     retrieved_job = repository.get_job_by_id(job.id)
     retrieved_job_syntax_sugar = repository[job.id]
